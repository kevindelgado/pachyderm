--- conflicted
+++ resolved
@@ -7569,7 +7569,6 @@
 	require.NoError(t, c.DeleteAll())
 }
 
-<<<<<<< HEAD
 func TestCorruption(t *testing.T) {
 	t.Skip("This test takes too long to run on CI.")
 	if testing.Short() {
@@ -7623,7 +7622,8 @@
 		}
 		require.NoError(t, c.DeleteAll())
 	}
-=======
+}
+
 func TestPachdPrometheusStats(t *testing.T) {
 	if testing.Short() {
 		t.Skip("Skipping integration tests in short mode")
@@ -7693,7 +7693,6 @@
 		})
 	}
 
->>>>>>> 8759a899
 }
 
 func getAllObjects(t testing.TB, c *client.APIClient) []*pfs.Object {
