--- conflicted
+++ resolved
@@ -57,25 +57,6 @@
 	)
 	require.YesError(t, err)
 	require.Matches(t, "glob", err.Error())
-<<<<<<< HEAD
-
-	// Create a pipeline with no cmd
-	err = c.CreatePipeline(
-		pipelineName,
-		"",
-		nil,
-		nil,
-		&pps.ParallelismSpec{
-			Constant: 1,
-		},
-		client.NewAtomInputOpts("input", dataRepo, "", "/*", false),
-		"master",
-		false,
-	)
-	require.YesError(t, err)
-	require.Matches(t, "cmd", err.Error())
-=======
->>>>>>> f691f6da
 }
 
 // Make sure that pipeline validation checks that all inputs exist
