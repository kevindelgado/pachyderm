package pretty

import (
	"fmt"
	"html/template"
	"io"
	"os"

	"github.com/docker/go-units"
	"github.com/pachyderm/pachyderm/src/client/pfs"
	"github.com/pachyderm/pachyderm/src/server/pkg/pretty"
)

// PrintRepoHeader prints a repo header.
func PrintRepoHeader(w io.Writer) {
	fmt.Fprint(w, "NAME\tCREATED\tSIZE\t\n")
}

// PrintRepoInfo pretty-prints repo info.
func PrintRepoInfo(w io.Writer, repoInfo *pfs.RepoInfo) {
	fmt.Fprintf(w, "%s\t", repoInfo.Repo.Name)
	fmt.Fprintf(
		w,
		"%s\t",
		pretty.Ago(repoInfo.Created),
	)
	fmt.Fprintf(w, "%s\t\n", units.BytesSize(float64(repoInfo.SizeBytes)))
}

// PrintDetailedRepoInfo pretty-prints detailed repo info.
func PrintDetailedRepoInfo(repoInfo *pfs.RepoInfo) error {
	template, err := template.New("RepoInfo").Funcs(funcMap).Parse(
		`Name: {{.Repo.Name}}{{if .Description}}
Description: {{.Description}}{{end}}
Created: {{prettyAgo .Created}}
Size: {{prettySize .SizeBytes}}{{if .Provenance}}
Provenance: {{range .Provenance}} {{.Name}} {{end}} {{end}}
`)
	if err != nil {
		return err
	}
	err = template.Execute(os.Stdout, repoInfo)
	if err != nil {
		return err
	}
	return nil
}

// PrintBranchHeader prints a branch header.
func PrintBranchHeader(w io.Writer) {
	fmt.Fprint(w, "BRANCH\tHEAD\t\n")
}

// PrintBranch pretty-prints a Branch.
func PrintBranch(w io.Writer, branch *pfs.BranchInfo) {
	fmt.Fprintf(w, "%s\t", branch.Name)
	fmt.Fprintf(w, "%s\t\n", branch.Head.ID)
}

// PrintCommitInfoHeader prints a commit info header.
func PrintCommitInfoHeader(w io.Writer) {
	fmt.Fprint(w, "REPO\tID\tPARENT\tSTARTED\tDURATION\tSIZE\t\n")
}

// PrintCommitInfo pretty-prints commit info.
func PrintCommitInfo(w io.Writer, commitInfo *pfs.CommitInfo) {
	fmt.Fprintf(w, "%s\t", commitInfo.Commit.Repo.Name)
	fmt.Fprintf(w, "%s\t", commitInfo.Commit.ID)
	if commitInfo.ParentCommit != nil {
		fmt.Fprintf(w, "%s\t", commitInfo.ParentCommit.ID)
	} else {
		fmt.Fprint(w, "<none>\t")
	}
	fmt.Fprintf(
		w,
		"%s\t",
		pretty.Ago(commitInfo.Started),
	)
	if commitInfo.Finished != nil {
<<<<<<< HEAD
		duration = fmt.Sprintf("%s\t", pretty.TimeDifference(commitInfo.Started, commitInfo.Finished))
=======
		fmt.Fprintf(w, fmt.Sprintf("%s\t", pretty.Duration(commitInfo.Started, commitInfo.Finished)))
		fmt.Fprintf(w, "%s\t\n", units.BytesSize(float64(commitInfo.SizeBytes)))
	} else {
		fmt.Fprintf(w, "-\t")
		// Open commits don't have meaningful size information
		fmt.Fprintf(w, "-\t\n")
>>>>>>> 1d274fd6
	}
}

// PrintDetailedCommitInfo pretty-prints detailed commit info.
func PrintDetailedCommitInfo(commitInfo *pfs.CommitInfo) error {
	template, err := template.New("CommitInfo").Funcs(funcMap).Parse(
		`Commit: {{.Commit.Repo.Name}}/{{.Commit.ID}}{{if .ParentCommit}}
Parent: {{.ParentCommit.ID}} {{end}}
Started: {{prettyAgo .Started}}{{if .Finished}}
Finished: {{prettyAgo .Finished}} {{end}}
Size: {{prettySize .SizeBytes}}{{if .Provenance}}
Provenance: {{range .Provenance}} {{.Repo.Name}}/{{.ID}} {{end}} {{end}}
`)
	if err != nil {
		return err
	}
	err = template.Execute(os.Stdout, commitInfo)
	if err != nil {
		return err
	}
	return nil
}

// PrintFileInfoHeader prints a file info header.
func PrintFileInfoHeader(w io.Writer) {
	fmt.Fprint(w, "NAME\tTYPE\tSIZE\t\n")
}

// PrintFileInfo pretty-prints file info.
// If recurse is false and directory size is 0, display "-" instead
// If fast is true and file size is 0, display "-" instead
func PrintFileInfo(w io.Writer, fileInfo *pfs.FileInfo) {
	fmt.Fprintf(w, "%s\t", fileInfo.File.Path)
	if fileInfo.FileType == pfs.FileType_FILE {
		fmt.Fprint(w, "file\t")
	} else {
		fmt.Fprint(w, "dir\t")
	}
	fmt.Fprintf(w, "%s\t\n", units.BytesSize(float64(fileInfo.SizeBytes)))
}

// PrintDetailedFileInfo pretty-prints detailed file info.
func PrintDetailedFileInfo(fileInfo *pfs.FileInfo) error {
	template, err := template.New("FileInfo").Funcs(funcMap).Parse(
		`Path: {{.File.Path}}
Type: {{fileType .FileType}}
Size: {{prettySize .SizeBytes}}
Children: {{range .Children}} {{.}} {{end}}
`)
	if err != nil {
		return err
	}
	if err := template.Execute(os.Stdout, fileInfo); err != nil {
		return err
	}
	return nil
}

type uint64Slice []uint64

func (s uint64Slice) Len() int           { return len(s) }
func (s uint64Slice) Swap(i, j int)      { s[i], s[j] = s[j], s[i] }
func (s uint64Slice) Less(i, j int) bool { return s[i] < s[j] }

func fileType(fileType pfs.FileType) string {
	if fileType == pfs.FileType_FILE {
		return "file"
	}
	return "dir"
}

var funcMap = template.FuncMap{
	"prettyAgo":  pretty.Ago,
	"prettySize": pretty.Size,
	"fileType":   fileType,
}<|MERGE_RESOLUTION|>--- conflicted
+++ resolved
@@ -77,16 +77,12 @@
 		pretty.Ago(commitInfo.Started),
 	)
 	if commitInfo.Finished != nil {
-<<<<<<< HEAD
-		duration = fmt.Sprintf("%s\t", pretty.TimeDifference(commitInfo.Started, commitInfo.Finished))
-=======
-		fmt.Fprintf(w, fmt.Sprintf("%s\t", pretty.Duration(commitInfo.Started, commitInfo.Finished)))
+		fmt.Fprintf(w, fmt.Sprintf("%s\t", pretty.TimeDifference(commitInfo.Started, commitInfo.Finished)))
 		fmt.Fprintf(w, "%s\t\n", units.BytesSize(float64(commitInfo.SizeBytes)))
 	} else {
 		fmt.Fprintf(w, "-\t")
 		// Open commits don't have meaningful size information
 		fmt.Fprintf(w, "-\t\n")
->>>>>>> 1d274fd6
 	}
 }
 
