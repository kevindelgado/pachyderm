syntax = "proto3";
package pps;

import "google/protobuf/empty.proto";
import "google/protobuf/timestamp.proto";
import "google/protobuf/duration.proto";

import "gogoproto/gogo.proto";

import "client/pfs/pfs.proto";

option go_package = "pps";

message Secret {
  // Name must be the name of the secret in kubernetes.
  string name = 1;
  string mount_path = 2;
}

message Transform {
  string image = 1;
  repeated string cmd = 2;
  map<string, string> env = 3;
  repeated Secret secrets = 4;
  repeated string image_pull_secrets = 9;
  repeated string stdin = 5;
  repeated int64 accept_return_code = 6;
  bool debug = 7;
}

message Egress {
  string URL = 1;
}

message Job {
  string id = 1 [(gogoproto.customname) = "ID"];
}

enum JobState {
  JOB_STARTING = 0;
  JOB_RUNNING = 1;
  JOB_FAILURE = 2;
  JOB_SUCCESS = 3;
  JOB_STOPPED = 4;
}

message Service {
  int32 internal_port = 1;
  int32 external_port = 2;
}

message AtomInput {
  string name = 1;
  string repo = 2;
  string branch = 3;
  string commit = 4;
  string glob = 5;
  bool lazy = 6;
  string from_commit = 7;
}

message Input {
  AtomInput atom = 1;
  repeated Input cross = 2;
  repeated Input union = 3;
}

message JobInput {
  string name = 4;
  pfs.Commit commit = 1;
  string glob = 2;
  bool lazy = 3;
}

message ParallelismSpec {
  // Which Parallelism strategy to use. Depending on the value of
  // 'strategy', other messages in the spec will or will not be set.
  enum Strategy {
    CONSTANT = 0;
    COEFFICIENT = 1;
  }
  Strategy strategy = 1;

  // If 'strategy' is set to CONSTANT, then the field 'constant' is used.
  //
  // Starts the pipeline/job with a 'constant' workers, unless 'constant' is
  // zero. If 'constant' is zero (which is the zero value of ParallelismSpec),
  // then Pachyderm will choose the number of workers that is started,
  // (currently it chooses the number of workers in the cluster)
  uint64 constant = 2;

  // If 'strategy' is set to COEFFICIENT, then the field 'coefficient' is used.
  //
  // Starts the pipeline/job with number of workers equal to 'coefficient' * N,
  // where N is the number of nodes in the kubernetes cluster.
  //
  // For example, if each Kubernetes node has four CPUs, you might set
  // 'coefficient' to four, so that there are four Pachyderm workers per
  // Kubernetes node, and each Pachyderm worker gets one CPU. If you want to
  // reserve half the nodes in your cluster for other tasks, you might set
  // 'coefficient' to 0.5.
  double coefficient = 3;
}

message Datum {
  // This file's absolute path within its pfs repo.
  string path = 4;

  // This file's hash
  bytes hash = 5;
}

message WorkerStatus {
  string worker_id = 1 [(gogoproto.customname) = "WorkerID"];
  string job_id = 2 [(gogoproto.customname) = "JobID"];
  repeated pps.Datum data = 3;
  // Started is the time processing on the current datum began.
  google.protobuf.Timestamp started = 4;
}

// ResourceSpec describes the amount of resources that pipeline pods should
// request from kubernetes, for scheduling.
message ResourceSpec {
  // The number of CPUs each worker needs (partial values are allowed, and
  // encouraged)
  float cpu = 1;

  // The amount of memory, in bytes, each worker needs (in bytes, with allowed
  // SI suffixes (M, K, G, Mi, Ki, Gi, etc).
  string memory = 2;

  // The number of GPUs each worker needs.
  int64 gpu = 3;
}

message JobInfo {
  reserved 4;
  Job job = 1;
  Transform transform = 2;
  string pipeline_id = 19 [(gogoproto.customname) = "PipelineID"];
  Pipeline pipeline = 3;
  uint64 pipeline_version = 13;
  ParallelismSpec parallelism_spec = 12;
  repeated JobInput inputs = 5;
  Egress egress = 15;
  Job parent_job = 6;
  google.protobuf.Timestamp started = 7;
  google.protobuf.Timestamp finished = 8;
  pfs.Commit output_commit = 9;
  JobState state = 10;
  Service service = 14;
  bool stopped = 16;
  pfs.Repo outputRepo = 18;
  string outputBranch = 17;
  uint64 restart = 20;
  int64 data_processed = 22;
  int64 data_total = 23;
  repeated WorkerStatus worker_status = 24;
  ResourceSpec resource_spec = 25;
<<<<<<< HEAD
  bool incremental = 26;
=======
  Input input = 26;
>>>>>>> d126035a
}

enum WorkerState {
  POD_RUNNING = 0;
  POD_SUCCESS = 1;
  POD_FAILED = 2;
}

message Worker {
  string name = 1;
  WorkerState state = 2;
}

message JobInfos {
  repeated JobInfo job_info = 1;
}

message Pipeline {
  string name = 1;
}

message PipelineInput {
  string name = 5;
  pfs.Repo repo = 1;
  string branch = 2;
  string glob = 3;
  bool lazy = 4;
  pfs.Commit from = 6;
}

enum PipelineState {
  // When the pipeline is not ready to be triggered by commits.
  // This happens when either 1) a pipeline has been created but not
  // yet picked up by a PPS server, or 2) the pipeline does not have
  // any inputs and is meant to be triggered manually
  PIPELINE_STARTING = 0;
  // After this pipeline is picked up by a pachd node.  This is the normal
  // state of a pipeline.
  PIPELINE_RUNNING = 1;
  // After some error caused runPipeline to exit, but before the
  // pipeline is re-run.  This is when the exponential backoff is
  // in effect.
  PIPELINE_RESTARTING = 2;
  // We have retried too many times and we have given up on this pipeline.
  PIPELINE_FAILURE = 3;
  // The pipeline has been explicitly stopped by the user.
  PIPELINE_STOPPED = 4;
}

message PipelineInfo {
  reserved 3;
  string id = 17 [(gogoproto.customname) = "ID"];
  Pipeline pipeline = 1;
  uint64 version = 11;
  Transform transform = 2;
  ParallelismSpec parallelism_spec = 10;
  repeated PipelineInput inputs = 4;
  Egress egress = 15;
  google.protobuf.Timestamp created_at = 6;
  PipelineState state = 7;
  string recent_error = 8;
  map<int32, int32> job_counts = 9;
  bool stopped = 13;
  string outputBranch = 16;
  google.protobuf.Duration scaleDownThreshold = 18;
  ResourceSpec resource_spec = 19;
<<<<<<< HEAD
  bool incremental = 20;
=======
  Input input = 20;
>>>>>>> d126035a
}

message PipelineInfos {
  repeated PipelineInfo pipeline_info = 1;
}

message CreateJobRequest {
  reserved 3;
  Transform transform = 1;
  Pipeline pipeline = 2;
  uint64 pipeline_version = 10;
  ParallelismSpec parallelism_spec = 7;
  repeated JobInput inputs = 4;
  Egress egress = 9;
  // When service is defined, we create a long running job
  // by using a k8s RC and Service instead of a k8s Job
  Service service = 8;
  pfs.Repo outputRepo = 12;
  string outputBranch = 11;
  Job parent_job = 13;
  ResourceSpec resource_spec = 14;
<<<<<<< HEAD
  bool incremental = 15;
=======
  Input input = 15;
>>>>>>> d126035a
}

message InspectJobRequest {
  Job job = 1;
  bool block_state = 2; // block until state is either JOB_STATE_FAILURE or JOB_STATE_SUCCESS
}

message ListJobRequest {
  Pipeline pipeline = 1; // nil means all pipelines
  repeated pfs.Commit input_commit = 2; // nil means all inputs
}

message DeleteJobRequest {
  Job job = 1;
}

message StopJobRequest {
  Job job = 1;
}

message GetLogsRequest {
  // The pipeline from which we want to get logs (required if the job in 'job'
  // was created as part of a pipeline. To get logs from a non-orphan job
  // without the pipeline that created it, you need to use ElasticSearch).
  Pipeline pipeline = 2;

  // The job from which we want to get logs.
  Job job = 1;

  // Names of input files from which we want processing logs. This may contain
  // multiple files, to query pipelines that contain multiple inputs. Each
  // filter may be an absolute path of a file within a pps repo, or it may be
  // a hash for that file (to search for files at specific versions)
  repeated string data_filters = 3;
}

// LogMessage is a log line from a PPS worker, annotated with metadata
// indicating when and why the line was logged.
message LogMessage {
  // The job and pipeline for which a PFS file is being processed (if the job
  // is an orphan job, pipeline name and ID will be unset)
  string pipeline_name = 1;
  string pipeline_id = 2 [(gogoproto.customname) = "PipelineID"];
  string job_id = 3 [(gogoproto.customname) = "JobID"];
  string worker_id = 7 [(gogoproto.customname) = "WorkerID"];

  // The PFS files being processed (one per pipeline/job input)
  repeated Datum data = 4;

  // User is true if log message comes from the users code.
  bool user = 8;

  // The message logged, and the time at which it was logged
  google.protobuf.Timestamp ts = 5;
  string message = 6;
}

message RestartDatumRequest {
  Job job = 1;
  repeated string data_filters = 2;
}

message CreatePipelineRequest {
  reserved 3;
  Pipeline pipeline = 1;
  Transform transform = 2;
  ParallelismSpec parallelism_spec = 7;
  repeated PipelineInput inputs = 4;
  Egress egress = 9;
  bool update = 5;
  string outputBranch = 10;
  google.protobuf.Duration scaleDownThreshold = 11;
  ResourceSpec resource_spec = 12;
<<<<<<< HEAD
  bool incremental = 13;
=======
  Input input = 13;
>>>>>>> d126035a
}

message InspectPipelineRequest {
  Pipeline pipeline = 1;
}

message ListPipelineRequest {
}

message DeletePipelineRequest {
  Pipeline pipeline = 1;
  bool delete_jobs = 2;
}

message StartPipelineRequest {
  Pipeline pipeline = 1;
}

message StopPipelineRequest {
  Pipeline pipeline = 1;
}

message RerunPipelineRequest {
  Pipeline pipeline = 1;
  repeated pfs.Commit exclude = 2;
  repeated pfs.Commit include = 3;
}

service API {
  rpc CreateJob(CreateJobRequest) returns (Job) {}
  rpc InspectJob(InspectJobRequest) returns (JobInfo) {}
  rpc ListJob(ListJobRequest) returns (JobInfos) {}
  rpc DeleteJob(DeleteJobRequest) returns (google.protobuf.Empty) {}
  rpc StopJob(StopJobRequest) returns (google.protobuf.Empty) {}
  rpc RestartDatum(RestartDatumRequest) returns (google.protobuf.Empty) {}

  rpc CreatePipeline(CreatePipelineRequest) returns (google.protobuf.Empty) {}
  rpc InspectPipeline(InspectPipelineRequest) returns (PipelineInfo) {}
  rpc ListPipeline(ListPipelineRequest) returns (PipelineInfos) {}
  rpc DeletePipeline(DeletePipelineRequest) returns (google.protobuf.Empty) {}
  rpc StartPipeline(StartPipelineRequest) returns (google.protobuf.Empty) {}
  rpc StopPipeline(StopPipelineRequest) returns (google.protobuf.Empty) {}
  rpc RerunPipeline(RerunPipelineRequest) returns (google.protobuf.Empty) {}

  // DeleteAll deletes everything
  rpc DeleteAll(google.protobuf.Empty) returns (google.protobuf.Empty) {}
  rpc GetLogs(GetLogsRequest) returns (stream LogMessage) {}
}<|MERGE_RESOLUTION|>--- conflicted
+++ resolved
@@ -157,11 +157,8 @@
   int64 data_total = 23;
   repeated WorkerStatus worker_status = 24;
   ResourceSpec resource_spec = 25;
-<<<<<<< HEAD
-  bool incremental = 26;
-=======
   Input input = 26;
->>>>>>> d126035a
+  bool incremental = 27;
 }
 
 enum WorkerState {
@@ -228,11 +225,8 @@
   string outputBranch = 16;
   google.protobuf.Duration scaleDownThreshold = 18;
   ResourceSpec resource_spec = 19;
-<<<<<<< HEAD
-  bool incremental = 20;
-=======
   Input input = 20;
->>>>>>> d126035a
+  bool incremental = 21;
 }
 
 message PipelineInfos {
@@ -254,11 +248,8 @@
   string outputBranch = 11;
   Job parent_job = 13;
   ResourceSpec resource_spec = 14;
-<<<<<<< HEAD
-  bool incremental = 15;
-=======
   Input input = 15;
->>>>>>> d126035a
+  bool incremental = 16;
 }
 
 message InspectJobRequest {
@@ -332,11 +323,8 @@
   string outputBranch = 10;
   google.protobuf.Duration scaleDownThreshold = 11;
   ResourceSpec resource_spec = 12;
-<<<<<<< HEAD
-  bool incremental = 13;
-=======
   Input input = 13;
->>>>>>> d126035a
+  bool incremental = 14;
 }
 
 message InspectPipelineRequest {
