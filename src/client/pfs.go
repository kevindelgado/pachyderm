package client

import (
	"io"

	"github.com/pachyderm/pachyderm/src/client/pfs"

	google_protobuf "go.pedge.io/pb/go/google/protobuf"
	protostream "go.pedge.io/proto/stream"
)

// NewRepo creates a pfs.Repo.
func NewRepo(repoName string) *pfs.Repo {
	return &pfs.Repo{Name: repoName}
}

// NewCommit creates a pfs.Commit.
func NewCommit(repoName string, commitID string) *pfs.Commit {
	return &pfs.Commit{
		Repo: NewRepo(repoName),
		ID:   commitID,
	}
}

// NewFile creates a pfs.File.
func NewFile(repoName string, commitID string, path string) *pfs.File {
	return &pfs.File{
		Commit: NewCommit(repoName, commitID),
		Path:   path,
	}
}

// NewBlock creates a pfs.Block.
func NewBlock(hash string) *pfs.Block {
	return &pfs.Block{
		Hash: hash,
	}
}

// NewDiff creates a pfs.Diff.
func NewDiff(repoName string, commitID string, shard uint64) *pfs.Diff {
	return &pfs.Diff{
		Commit: NewCommit(repoName, commitID),
		Shard:  shard,
	}
}

// CommitTypes alias pfs.CommitType_*
const (
	CommitTypeNone  = pfs.CommitType_COMMIT_TYPE_NONE
	CommitTypeRead  = pfs.CommitType_COMMIT_TYPE_READ
	CommitTypeWrite = pfs.CommitType_COMMIT_TYPE_WRITE
)

// CommitStatus alias pfs.CommitStatus_*
const (
	CommitStatusNormal    = pfs.CommitStatus_NORMAL
	CommitStatusArchived  = pfs.CommitStatus_ARCHIVED
	CommitStatusCancelled = pfs.CommitStatus_CANCELLED
	CommitStatusAll       = pfs.CommitStatus_ALL
)

// CreateRepo creates a new Repo object in pfs with the given name. Repos are
// the top level data object in pfs and should be used to store data of a
// similar type. For example rather than having a single Repo for an entire
// project you might have seperate Repos for logs, metrics, database dumps etc.
func (c APIClient) CreateRepo(repoName string) error {
	_, err := c.PfsAPIClient.CreateRepo(
		c.ctx(),
		&pfs.CreateRepoRequest{
			Repo: NewRepo(repoName),
		},
	)
	return sanitizeErr(err)
}

// InspectRepo returns info about a specific Repo.
func (c APIClient) InspectRepo(repoName string) (*pfs.RepoInfo, error) {
	repoInfo, err := c.PfsAPIClient.InspectRepo(
		c.ctx(),
		&pfs.InspectRepoRequest{
			Repo: NewRepo(repoName),
		},
	)
	if err != nil {
		return nil, sanitizeErr(err)
	}
	return repoInfo, nil
}

// ListRepo returns info about all Repos.
// provenance specifies a set of provenance repos, only repos which have ALL of
// the specified repos as provenance will be returned unless provenance is nil
// in which case it is ignored.
func (c APIClient) ListRepo(provenance []string) ([]*pfs.RepoInfo, error) {
	request := &pfs.ListRepoRequest{}
	for _, repoName := range provenance {
		request.Provenance = append(request.Provenance, NewRepo(repoName))
	}
	repoInfos, err := c.PfsAPIClient.ListRepo(
		c.ctx(),
		request,
	)
	if err != nil {
		return nil, sanitizeErr(err)
	}
	return repoInfos.RepoInfo, nil
}

// DeleteRepo deletes a repo and reclaims the storage space it was using. Note
// that as of 1.0 we do not reclaim the blocks that the Repo was referencing,
// this is because they may also be referenced by other Repos and deleting them
// would make those Repos inaccessible. This will be resolved in later
// versions.
// If "force" is set to true, the repo will be removed regardless of errors.
// This argument should be used with care.
func (c APIClient) DeleteRepo(repoName string, force bool) error {
	_, err := c.PfsAPIClient.DeleteRepo(
		c.ctx(),
		&pfs.DeleteRepoRequest{
			Repo:  NewRepo(repoName),
			Force: force,
		},
	)
	return err
}

// StartCommit begins the process of committing data to a Repo. Once started
// you can write to the Commit with PutFile and when all the data has been
// written you must finish the Commit with FinishCommit. NOTE, data is not
// persisted until FinishCommit is called.
// parentCommit specifies the parent Commit, upon creation the new Commit will
// appear identical to the parent Commit, data can safely be added to the new
// commit without affecting the contents of the parent Commit. You may pass ""
// as parentCommit in which case the new Commit will have no parent and will
// initially appear empty.
// branch is a more convenient way to build linear chains of commits. When a
// commit is started with a non empty branch the value of branch becomes an
// alias for the created Commit. This enables a more intuitive access pattern.
// When the commit is started on a branch the previous head of the branch is
// used as the parent of the commit.
func (c APIClient) StartCommit(repoName string, parentCommit string) (*pfs.Commit, error) {
	commit, err := c.PfsAPIClient.StartCommit(
		c.ctx(),
		&pfs.StartCommitRequest{
			Parent: &pfs.Commit{
				Repo: &pfs.Repo{
					Name: repoName,
				},
				ID: parentCommit,
			},
		},
	)
	if err != nil {
		return nil, sanitizeErr(err)
	}
	return commit, nil
}

// ForkCommit is the same as StartCommit except that the commit is created
// on a new branch.
func (c APIClient) ForkCommit(repoName string, parentCommit string, branch string) (*pfs.Commit, error) {
	commit, err := c.PfsAPIClient.ForkCommit(
		c.ctx(),
		&pfs.ForkCommitRequest{
			Parent: &pfs.Commit{
				Repo: &pfs.Repo{
					Name: repoName,
				},
				ID: parentCommit,
			},
			Branch: branch,
		},
	)
	if err != nil {
		return nil, sanitizeErr(err)
	}
	return commit, nil
}

// FinishCommit ends the process of committing data to a Repo and persists the
// Commit. Once a Commit is finished the data becomes immutable and future
// attempts to write to it with PutFile will error.
func (c APIClient) FinishCommit(repoName string, commitID string) error {
	_, err := c.PfsAPIClient.FinishCommit(
		c.ctx(),
		&pfs.FinishCommitRequest{
			Commit: NewCommit(repoName, commitID),
		},
	)
	return sanitizeErr(err)
}

// ArchiveCommit marks a commit as archived. Archived commits are not listed in
// ListCommit unless commit status is set to Archived or All. Archived commits
// are not considered by FlushCommit either.
func (c APIClient) ArchiveCommit(repoName string, commitID string) error {
	_, err := c.PfsAPIClient.ArchiveCommit(
		c.ctx(),
		&pfs.ArchiveCommitRequest{
			Commits: []*pfs.Commit{NewCommit(repoName, commitID)},
		},
	)
	return sanitizeErr(err)
}

// CancelCommit ends the process of committing data to a repo. It differs from
// FinishCommit in that the Commit will not be used as a source for downstream
// pipelines. CancelCommit is used primarily by PPS for the output commits of
// errant jobs.
func (c APIClient) CancelCommit(repoName string, commitID string) error {
	_, err := c.PfsAPIClient.FinishCommit(
		c.ctx(),
		&pfs.FinishCommitRequest{
			Commit: NewCommit(repoName, commitID),
			Cancel: true,
		},
	)
	return sanitizeErr(err)
}

// InspectCommit returns info about a specific Commit.
func (c APIClient) InspectCommit(repoName string, commitID string) (*pfs.CommitInfo, error) {
	commitInfo, err := c.PfsAPIClient.InspectCommit(
		c.ctx(),
		&pfs.InspectCommitRequest{
			Commit: NewCommit(repoName, commitID),
		},
	)
	if err != nil {
		return nil, sanitizeErr(err)
	}
	return commitInfo, nil
}

// ListCommit returns info about multiple commits.
// repoNames defines a set of Repos to consider commits from, if repoNames is left
// nil or empty then the result will be empty.
// fromCommitIDs lets you get info about Commits that occurred after this
// set of commits.
// commitType specifies the type of commit you want returned, normally CommitTypeRead is the most useful option
// block, when set to true, will cause ListCommit to block until at least 1 new CommitInfo is available.
// Using fromCommitIDs and block you can get subscription semantics from ListCommit.
// commitStatus, controls the statuses of the returned commits. The default
// value `Normal` will filter out archived and cancelled commits.
// provenance specifies a set of provenance commits, only commits which have
// ALL of the specified commits as provenance will be returned unless
// provenance is nil in which case it is ignored.
func (c APIClient) ListCommit(fromCommits []*pfs.Commit, provenance []*pfs.Commit,
	commitType pfs.CommitType, status pfs.CommitStatus, block bool) ([]*pfs.CommitInfo, error) {
	commitInfos, err := c.PfsAPIClient.ListCommit(
		c.ctx(),
		&pfs.ListCommitRequest{
			FromCommits: fromCommits,
			Provenance:  provenance,
			CommitType:  commitType,
			Status:      status,
			Block:       block,
		},
	)
	if err != nil {
		return nil, sanitizeErr(err)
	}
	return commitInfos.CommitInfo, nil
}

// ListBranch lists the active branches on a Repo.
<<<<<<< HEAD
func (c APIClient) ListBranch(repoName string, status pfs.CommitStatus) ([]*pfs.CommitInfo, error) {
	commitInfos, err := c.PfsAPIClient.ListBranch(
		context.Background(),
=======
func (c APIClient) ListBranch(repoName string, status pfs.CommitStatus) ([]string, error) {
	branches, err := c.PfsAPIClient.ListBranch(
		c.ctx(),
>>>>>>> b8d4000b
		&pfs.ListBranchRequest{
			Repo:   NewRepo(repoName),
			Status: status,
		},
	)
	if err != nil {
		return nil, sanitizeErr(err)
	}
	return branches.Branches, nil
}

// DeleteCommit deletes a commit.
// Note it is currently not implemented.
func (c APIClient) DeleteCommit(repoName string, commitID string) error {
	_, err := c.PfsAPIClient.DeleteCommit(
		c.ctx(),
		&pfs.DeleteCommitRequest{
			Commit: NewCommit(repoName, commitID),
		},
	)
	return sanitizeErr(err)
}

// FlushCommit blocks until all of the commits which have a set of commits as
// provenance have finished. For commits to be considered they must have all of
// the specified commits as provenance. This in effect waits for all of the
// jobs that are triggered by a set of commits to complete.
// It returns an error if any of the commits it's waiting on are cancelled due
// to one of the jobs encountering an error during runtime.
// If toRepos is not nil then only the commits up to and including those repos
// will be considered, otherwise all repos are considered.
// Note that it's never necessary to call FlushCommit to run jobs, they'll run
// no matter what, FlushCommit just allows you to wait for them to complete and
// see their output once they do.
func (c APIClient) FlushCommit(commits []*pfs.Commit, toRepos []*pfs.Repo) ([]*pfs.CommitInfo, error) {
	commitInfos, err := c.PfsAPIClient.FlushCommit(
		c.ctx(),
		&pfs.FlushCommitRequest{
			Commit: commits,
			ToRepo: toRepos,
		},
	)
	if err != nil {
		return nil, sanitizeErr(err)
	}
	return commitInfos.CommitInfo, nil
}

// PutBlock takes a reader and splits the data in it into blocks.
// Blocks are guaranteed to be new line delimited.
// Blocks are content addressed and are thus identified by hashes of the content.
// NOTE: this is lower level function that's used internally and might not be
// useful to users.
func (c APIClient) PutBlock(delimiter pfs.Delimiter, reader io.Reader) (blockRefs *pfs.BlockRefs, retErr error) {
	writer, err := c.newPutBlockWriteCloser(delimiter)
	if err != nil {
		return nil, sanitizeErr(err)
	}
	defer func() {
		err := writer.Close()
		if err != nil && retErr == nil {
			retErr = err
		}
		if retErr == nil {
			blockRefs = writer.blockRefs
		}
	}()
	_, retErr = io.Copy(writer, reader)
	return blockRefs, retErr
}

// GetBlock returns the content of a block using it's hash.
// offset specifies a number of bytes that should be skipped in the beginning of the block.
// size limits the total amount of data returned, note you will get fewer bytes
// than size if you pass a value larger than the size of the block.
// If size is set to 0 then all of the data will be returned.
// NOTE: this is lower level function that's used internally and might not be
// useful to users.
func (c APIClient) GetBlock(hash string, offset uint64, size uint64) (io.Reader, error) {
	apiGetBlockClient, err := c.BlockAPIClient.GetBlock(
		c.ctx(),
		&pfs.GetBlockRequest{
			Block:       NewBlock(hash),
			OffsetBytes: offset,
			SizeBytes:   size,
		},
	)
	if err != nil {
		return nil, sanitizeErr(err)
	}
	return protostream.NewStreamingBytesReader(apiGetBlockClient), nil
}

// DeleteBlock deletes a block from the block store.
// NOTE: this is lower level function that's used internally and might not be
// useful to users.
func (c APIClient) DeleteBlock(block *pfs.Block) error {
	_, err := c.BlockAPIClient.DeleteBlock(
		c.ctx(),
		&pfs.DeleteBlockRequest{
			Block: block,
		},
	)
	return sanitizeErr(err)
}

// InspectBlock returns info about a specific Block.
func (c APIClient) InspectBlock(hash string) (*pfs.BlockInfo, error) {
	blockInfo, err := c.BlockAPIClient.InspectBlock(
		c.ctx(),
		&pfs.InspectBlockRequest{
			Block: NewBlock(hash),
		},
	)
	if err != nil {
		return nil, sanitizeErr(err)
	}
	return blockInfo, nil
}

// ListBlock returns info about all Blocks.
func (c APIClient) ListBlock() ([]*pfs.BlockInfo, error) {
	blockInfos, err := c.BlockAPIClient.ListBlock(
		c.ctx(),
		&pfs.ListBlockRequest{},
	)
	if err != nil {
		return nil, sanitizeErr(err)
	}
	return blockInfos.BlockInfo, nil
}

// PutFileWriter writes a file to PFS.
// NOTE: PutFileWriter returns an io.WriteCloser you must call Close on it when
// you are done writing.
func (c APIClient) PutFileWriter(repoName string, commitID string, path string, delimiter pfs.Delimiter) (io.WriteCloser, error) {
	return c.newPutFileWriteCloser(repoName, commitID, path, delimiter)
}

// PutFile writes a file to PFS from a reader.
func (c APIClient) PutFile(repoName string, commitID string, path string, reader io.Reader) (_ int, retErr error) {
	return c.PutFileWithDelimiter(repoName, commitID, path, pfs.Delimiter_LINE, reader)
}

//PutFileWithDelimiter writes a file to PFS from a reader
// delimiter is used to tell PFS how to break the input into blocks
func (c APIClient) PutFileWithDelimiter(repoName string, commitID string, path string, delimiter pfs.Delimiter, reader io.Reader) (_ int, retErr error) {
	writer, err := c.PutFileWriter(repoName, commitID, path, delimiter)
	if err != nil {
		return 0, sanitizeErr(err)
	}
	defer func() {
		if err := writer.Close(); err != nil && retErr == nil {
			retErr = err
		}
	}()
	written, err := io.Copy(writer, reader)
	return int(written), err
}

// PutFileURL puts a file using the content found at a URL.
// The URL is sent to the server which performs the request.
func (c APIClient) PutFileURL(repoName string, commitID string, path string, url string) (retErr error) {
	putFileClient, err := c.PfsAPIClient.PutFile(c.ctx())
	if err != nil {
		return sanitizeErr(err)
	}
	defer func() {
		if _, err := putFileClient.CloseAndRecv(); err != nil && retErr == nil {
			retErr = sanitizeErr(err)
		}
	}()
	if err := putFileClient.Send(&pfs.PutFileRequest{
		File:     NewFile(repoName, commitID, path),
		FileType: pfs.FileType_FILE_TYPE_REGULAR,
		Url:      url,
	}); err != nil {
		return sanitizeErr(err)
	}
	return nil
}

// GetFile returns the contents of a file at a specific Commit.
// offset specifies a number of bytes that should be skipped in the beginning of the file.
// size limits the total amount of data returned, note you will get fewer bytes
// than size if you pass a value larger than the size of the file.
// If size is set to 0 then all of the data will be returned.
// fromCommitID lets you get only the data which was added after this Commit.
// shard allows you to downsample the data, returning only a subset of the
// blocks in the file. shard may be left nil in which case the entire file will be returned
func (c APIClient) GetFile(repoName string, commitID string, path string, offset int64,
	size int64, fromCommitID string, fullFile bool, shard *pfs.Shard, writer io.Writer) error {
	return c.getFile(repoName, commitID, path, offset, size, fromCommitID, fullFile, shard, writer)
}

func (c APIClient) getFile(repoName string, commitID string, path string, offset int64,
	size int64, fromCommitID string, fullFile bool, shard *pfs.Shard, writer io.Writer) error {
	apiGetFileClient, err := c.PfsAPIClient.GetFile(
		c.ctx(),
		&pfs.GetFileRequest{
			File:        NewFile(repoName, commitID, path),
			Shard:       shard,
			OffsetBytes: offset,
			SizeBytes:   size,
			DiffMethod:  newDiffMethod(repoName, fromCommitID, fullFile),
		},
	)
	if err != nil {
		return sanitizeErr(err)
	}
	if err := protostream.WriteFromStreamingBytesClient(apiGetFileClient, writer); err != nil {
		return sanitizeErr(err)
	}
	return nil
}

// InspectFile returns info about a specific file.  fromCommitID lets you get
// only info which was added after this Commit.  shard allows you to downsample
// the data, returning info about only a subset of the blocks in the file.
// shard may be left nil in which case info about the entire file will be
// returned
func (c APIClient) InspectFile(repoName string, commitID string, path string,
	fromCommitID string, fullFile bool, shard *pfs.Shard) (*pfs.FileInfo, error) {
	return c.inspectFile(repoName, commitID, path, fromCommitID, fullFile, shard)
}

func (c APIClient) inspectFile(repoName string, commitID string, path string,
	fromCommitID string, fullFile bool, shard *pfs.Shard) (*pfs.FileInfo, error) {
	fileInfo, err := c.PfsAPIClient.InspectFile(
		c.ctx(),
		&pfs.InspectFileRequest{
			File:       NewFile(repoName, commitID, path),
			Shard:      shard,
			DiffMethod: newDiffMethod(repoName, fromCommitID, fullFile),
		},
	)
	if err != nil {
		return nil, sanitizeErr(err)
	}
	return fileInfo, nil
}

// ListFile returns info about all files in a Commit.
// fromCommitID lets you get only info which was added after this Commit.
// shard allows you to downsample the data, returning info about only a subset
// of the blocks in the files or only a subset of files. shard may be left nil
// in which case info about all the files and all the blocks in those files
// will be returned.
// recurse causes ListFile to accurately report the size of data stored in directories, it makes the call more expensive
func (c APIClient) ListFile(repoName string, commitID string, path string, fromCommitID string,
	fullFile bool, shard *pfs.Shard, recurse bool) ([]*pfs.FileInfo, error) {
	return c.listFile(repoName, commitID, path, fromCommitID, fullFile, shard, recurse)
}

func (c APIClient) listFile(repoName string, commitID string, path string, fromCommitID string,
	fullFile bool, shard *pfs.Shard, recurse bool) ([]*pfs.FileInfo, error) {
	fileInfos, err := c.PfsAPIClient.ListFile(
		c.ctx(),
		&pfs.ListFileRequest{
			File:       NewFile(repoName, commitID, path),
			Shard:      shard,
			DiffMethod: newDiffMethod(repoName, fromCommitID, fullFile),
			Recurse:    recurse,
		},
	)
	if err != nil {
		return nil, sanitizeErr(err)
	}
	return fileInfos.FileInfo, nil
}

// DeleteFile deletes a file from a Commit.
// DeleteFile leaves a tombstone in the Commit, assuming the file isn't written
// to later attempting to get the file from the finished commit will result in
// not found error.
// The file will of course remain intact in the Commit's parent.
func (c APIClient) DeleteFile(repoName string, commitID string, path string) error {
	_, err := c.PfsAPIClient.DeleteFile(
		c.ctx(),
		&pfs.DeleteFileRequest{
			File: NewFile(repoName, commitID, path),
		},
	)
	return err
}

// MakeDirectory creates a directory in PFS.
// Note directories are created implicitly by PutFile, so you technically never
// need this function unless you want to create an empty directory.
func (c APIClient) MakeDirectory(repoName string, commitID string, path string) (retErr error) {
	putFileClient, err := c.PfsAPIClient.PutFile(c.ctx())
	if err != nil {
		return sanitizeErr(err)
	}
	defer func() {
		if _, err := putFileClient.CloseAndRecv(); err != nil && retErr == nil {
			retErr = sanitizeErr(err)
		}
	}()
	return sanitizeErr(putFileClient.Send(
		&pfs.PutFileRequest{
			File:     NewFile(repoName, commitID, path),
			FileType: pfs.FileType_FILE_TYPE_DIR,
		},
	))
}

// SquashCommit creates a single commit that contains all diffs in `fromCommits`
// * Replay: create a series of commits, each of which corresponds to a single
// commit in `fromCommits`.
func (c APIClient) SquashCommit(repo string, fromCommits []string, to string) error {

	var realFromCommits []*pfs.Commit
	for _, commitID := range fromCommits {
		realFromCommits = append(realFromCommits, NewCommit(repo, commitID))
	}

	_, err := c.PfsAPIClient.SquashCommit(
		c.ctx(),
		&pfs.SquashCommitRequest{
			FromCommits: realFromCommits,
			ToCommit:    NewCommit(repo, to),
		},
	)
	if err != nil {
		return sanitizeErr(err)
	}
	return nil
}

// ReplayCommit creates a series of commits, each of which corresponds to a single
// commit in `fromCommits`.
func (c APIClient) ReplayCommit(repo string, fromCommits []string, to string) ([]*pfs.Commit, error) {
	var realFromCommits []*pfs.Commit
	for _, commitID := range fromCommits {
		realFromCommits = append(realFromCommits, NewCommit(repo, commitID))
	}
	commits, err := c.PfsAPIClient.ReplayCommit(
		c.ctx(),
		&pfs.ReplayCommitRequest{
			FromCommits: realFromCommits,
			ToBranch:    to,
		},
	)
	if err != nil {
		return nil, sanitizeErr(err)
	}
	return commits.Commit, nil
}

// ArchiveAll archives all commits in all repos.
func (c APIClient) ArchiveAll() error {
	_, err := c.PfsAPIClient.ArchiveAll(
		c.ctx(),
		google_protobuf.EmptyInstance,
	)
	return sanitizeErr(err)
}

type putFileWriteCloser struct {
	request       *pfs.PutFileRequest
	putFileClient pfs.API_PutFileClient
	sent          bool
}

func (c APIClient) newPutFileWriteCloser(repoName string, commitID string, path string, delimiter pfs.Delimiter) (*putFileWriteCloser, error) {
	putFileClient, err := c.PfsAPIClient.PutFile(c.ctx())
	if err != nil {
		return nil, err
	}
	return &putFileWriteCloser{
		request: &pfs.PutFileRequest{
			File:      NewFile(repoName, commitID, path),
			FileType:  pfs.FileType_FILE_TYPE_REGULAR,
			Delimiter: delimiter,
		},
		putFileClient: putFileClient,
	}, nil
}

func (w *putFileWriteCloser) Write(p []byte) (int, error) {
	w.request.Value = p
	if err := w.putFileClient.Send(w.request); err != nil {
		return 0, sanitizeErr(err)
	}
	w.sent = true
	w.request.Value = nil
	// File is only needed on the first request
	w.request.File = nil
	return len(p), nil
}

func (w *putFileWriteCloser) Close() error {
	// we always send at least one request, otherwise it's impossible to create
	// an empty file
	if !w.sent {
		if err := w.putFileClient.Send(w.request); err != nil {
			return err
		}
	}
	_, err := w.putFileClient.CloseAndRecv()
	return sanitizeErr(err)
}

type putBlockWriteCloser struct {
	request        *pfs.PutBlockRequest
	putBlockClient pfs.BlockAPI_PutBlockClient
	blockRefs      *pfs.BlockRefs
}

func (c APIClient) newPutBlockWriteCloser(delimiter pfs.Delimiter) (*putBlockWriteCloser, error) {
	putBlockClient, err := c.BlockAPIClient.PutBlock(c.ctx())
	if err != nil {
		return nil, err
	}
	return &putBlockWriteCloser{
		request: &pfs.PutBlockRequest{
			Delimiter: delimiter,
		},
		putBlockClient: putBlockClient,
		blockRefs:      &pfs.BlockRefs{},
	}, nil
}

func (w *putBlockWriteCloser) Write(p []byte) (int, error) {
	w.request.Value = p
	if err := w.putBlockClient.Send(w.request); err != nil {
		return 0, sanitizeErr(err)
	}
	return len(p), nil
}

func (w *putBlockWriteCloser) Close() error {
	var err error
	w.blockRefs, err = w.putBlockClient.CloseAndRecv()
	return sanitizeErr(err)
}

func newDiffMethod(repoName string, fromCommitID string, fullFile bool) *pfs.DiffMethod {
	if fromCommitID != "" {
		return &pfs.DiffMethod{
			FromCommit: NewCommit(repoName, fromCommitID),
			FullFile:   fullFile,
		}
	}
	return nil
}<|MERGE_RESOLUTION|>--- conflicted
+++ resolved
@@ -265,15 +265,9 @@
 }
 
 // ListBranch lists the active branches on a Repo.
-<<<<<<< HEAD
-func (c APIClient) ListBranch(repoName string, status pfs.CommitStatus) ([]*pfs.CommitInfo, error) {
-	commitInfos, err := c.PfsAPIClient.ListBranch(
-		context.Background(),
-=======
 func (c APIClient) ListBranch(repoName string, status pfs.CommitStatus) ([]string, error) {
 	branches, err := c.PfsAPIClient.ListBranch(
 		c.ctx(),
->>>>>>> b8d4000b
 		&pfs.ListBranchRequest{
 			Repo:   NewRepo(repoName),
 			Status: status,
